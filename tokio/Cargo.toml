[package]
name = "tokio"
# When releasing to crates.io:
# - Remove path dependencies
# - Update doc url
#   - Cargo.toml
#   - README.md
# - Update CHANGELOG.md.
# - Create "v1.0.x" git tag.
version = "1.8.1"
edition = "2018"
authors = ["Tokio Contributors <team@tokio.rs>"]
license = "MIT"
readme = "README.md"
documentation = "https://docs.rs/tokio/1.8.1/tokio/"
repository = "https://github.com/tokio-rs/tokio"
homepage = "https://tokio.rs"
description = """
An event-driven, non-blocking I/O platform for writing asynchronous I/O
backed applications.
"""
categories = ["asynchronous", "network-programming"]
keywords = ["io", "async", "non-blocking", "futures"]

[features]
# Include nothing by default
default = []

# enable everything
full = [
  "fs",
  "io-util",
  "io-std",
  "macros",
  "net",
  "parking_lot",
  "process",
  "rt",
  "rt-multi-thread",
  "signal",
  "sync",
  "time",
]

fs = ["libc"]
io-util = ["memchr", "bytes"]
# stdin, stdout, stderr
io-std = []
macros = ["tokio-macros"]
net = [
  "libc",
  "mio/os-poll",
  "mio/os-util",
  "mio/tcp",
  "mio/udp",
  "mio/uds",
  "winapi/namedpipeapi",
]
process = [
  "bytes",
  "once_cell",
  "libc",
  "mio/os-poll",
  "mio/os-util",
  "mio/uds",
  "signal-hook-registry",
  "winapi/threadpoollegacyapiset",
]
# Includes basic task execution capabilities
rt = []
rt-multi-thread = [
  "num_cpus",
  "rt",
]
signal = [
  "once_cell",
  "libc",
  "mio/os-poll",
  "mio/uds",
  "mio/os-util",
  "signal-hook-registry",
  "winapi/consoleapi",
]
sync = []
test-util = []
time = []

[dependencies]
tokio-macros = { version = "1.1.0", path = "../tokio-macros", optional = true }

pin-project-lite = "0.2.0"

# Everything else is optional...
bytes = { version = "1.0.0", optional = true }
once_cell = { version = "1.5.2", optional = true }
memchr = { version = "2.2", optional = true }
mio = { version = "0.7.6", optional = true }
num_cpus = { version = "1.8.0", optional = true }
parking_lot = { version = "0.11.0", optional = true }

# Currently unstable. The API exposed by these features may be broken at any time.
# Requires `--cfg tokio_unstable` to enable.
[target.'cfg(tokio_unstable)'.dependencies]
tracing = { version = "0.1.21", default-features = false, features = ["std"], optional = true } # Not in full

[target.'cfg(unix)'.dependencies]
libc = { version = "0.2.87", optional = true }
signal-hook-registry = { version = "1.1.1", optional = true }

[target.'cfg(unix)'.dev-dependencies]
<<<<<<< HEAD
libc = { version = "0.2.87" }
nix = { version = "0.19.0" }
=======
libc = { version = "0.2.42" }
nix = { version = "0.22.0" }
>>>>>>> 6610ba9b

[target.'cfg(windows)'.dependencies.winapi]
version = "0.3.8"
default-features = false
optional = true

[target.'cfg(windows)'.dev-dependencies.ntapi]
version = "0.3.6"

[dev-dependencies]
tokio-test = { version = "0.4.0", path = "../tokio-test" }
tokio-stream = { version = "0.1", path = "../tokio-stream" }
futures = { version = "0.3.0", features = ["async-await"] }
proptest = "1"
rand = "0.8.0"
tempfile = "3.1.0"
async-stream = "0.3"
socket2 = "0.4"

[target.'cfg(loom)'.dev-dependencies]
loom = { version = "0.5", features = ["futures", "checkpoint"] }

[build-dependencies]
autocfg = "1" # Needed for conditionally enabling `track-caller`

[package.metadata.docs.rs]
all-features = true
rustdoc-args = ["--cfg", "docsrs"]

[package.metadata.playground]
features = ["full", "test-util"]<|MERGE_RESOLUTION|>--- conflicted
+++ resolved
@@ -108,13 +108,8 @@
 signal-hook-registry = { version = "1.1.1", optional = true }
 
 [target.'cfg(unix)'.dev-dependencies]
-<<<<<<< HEAD
 libc = { version = "0.2.87" }
-nix = { version = "0.19.0" }
-=======
-libc = { version = "0.2.42" }
 nix = { version = "0.22.0" }
->>>>>>> 6610ba9b
 
 [target.'cfg(windows)'.dependencies.winapi]
 version = "0.3.8"
